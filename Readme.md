# khuwfc

Single-file Wave Function Collapse library in C & command-line tool

- Author: Krystian Samp (samp.krystian at gmail.com)
- License: MIT
- Version: 0.01

This is an early version that supports the overlapping WFC method.
The tiled method is in the works. All feedback is very welcome and
best sent by email. Thanks.

## HOW TO USE THE LIBRARY

One file in your project should include wfc.h like this:

```c
        #define WFC_IMPLEMENTATION
        #include "wfc.h"
```

Other files can also include and use `wfc.h` but they shouldn't define
`WFC_IMPLEMENTATION`` macro.

Usage:

```c
        struct wfc *wfc = wfc_overlapping(
            128,             // Output image width in pixels
            128,             // Output image height in pixels
            input_image,     // Input image that will be cut into tiles
            3,               // Tile width in pixels
            3,               // Tile height in pixels
            1,               // Wrap input image on the right and bottom
            1,               // Add horizontal flips of all tiles
            1,               // Add vertical flips of all tiles
            1                // Add n*90deg rotations of all tiles
        );

        wfc_run(wfc, -1);    // Run Wave Function Collapse
                             // -1 means no limit on iterations
        struct wfc_image *output_image = wfc_output_image(wfc);
        wfc_destroy(wfc);
        // use output_image->data
        // wfc_img_destroy(output_image);
```

By default you work with struct wfc_image for inputs and outputs.

```c
        struct wfc_image {
            unsigned char *data;
            int component_cnt;
            int width;
            int height;
         }
```

Data is tightly packed without padding. Each pixel consists of
component_cnt components (e.g., four components for rgba format).
The output image will have the same number of components as the input
image.

wfc_run can result in failure if it cannot find a solution. In such
a case the function returns 0. You can attempt to search for a new
solution with a new seed:

```c
        wfc_init(wfc);
        wfc_run(wfc, -1);
```

### Working with image files

khuwfc can optionally use stb_image.h and stb_write.h to provide
convenience functions for working directly with image files instead
of struct wfc_image.

You will normally place stb_image.h and stb_write.h in the same
directory as wfc.h and include their implementations in one of the
project files:

```c
        #define STB_IMAGE_IMPLEMENTATION
        #define STB_IMAGE_WRITE_IMPLEMENTATION
        #include "stb_image.h"
        #include "stb_image_write.h"
```

Further, you will instruct wfc.h to use stb:

```c
        #define WFC_IMPLEMENTATION
        #define WFC_USE_STB
        #include "wfc.h"
```

Usage:

```c
        struct wfc_image *input_image = wfc_img_load("input.png");
        struct wfc *wfc = wfc_overlapping(
            ...
            input_image,
            ...
        );

        wfc_run(wfc, -1);    // Run Wave Function Collapse
                             // -1 means no restriction on number of iterations
        wfc_export(wfc, "output.png");
        wfc_img_destroy(input_image);
        wfc_destroy(wfc);
```

Extra functions enabled by the inclusion of stb:

```c
        struct wfc_image *image = wfc_img_load("image.png")
        wfc_img_save(image, "image.png")
        wfc_export(wfc, "output.png")
        wfc_export_tiles(wfc, "directory")
        // don't forget to wfc_img_destroy(image) loaded images
```

## USE AS A COMMAND-LINE TOOL

The command line tool depends on stb_image.h and stb_write.h.
Place both files in the same directory as wfc.h.

```
        make
        ./wfc
```

Run ./wfc to see available options

<<<<<<< HEAD
=======
Run `./wfc` to see available options.
>>>>>>> ce90870d

Basic usage:

```
        ./wfc -m overlapping -w 128 -h 128 input.png output.png
```

## THANKS

Thanks for using khuwfc. If you find any bugs, have questions, or miss
a feature please let me know. Also, if you'd like to share your works
it's very appreciated. Please use my email at the top of the file.
<|MERGE_RESOLUTION|>--- conflicted
+++ resolved
@@ -132,12 +132,8 @@
         ./wfc
 ```
 
-Run ./wfc to see available options
+Run `./wfc` to see available options
 
-<<<<<<< HEAD
-=======
-Run `./wfc` to see available options.
->>>>>>> ce90870d
 
 Basic usage:
 
